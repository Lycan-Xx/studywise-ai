--- conflicted
+++ resolved
@@ -28,20 +28,7 @@
   onShowResults?: (answers: Record<number, string>) => void;
 }
 
-<<<<<<< HEAD
-export function NotePreview({ 
-  testId, 
-  title, 
-  subject, 
-  initialNotes, 
-  onClose, 
-  onSave, 
-  onSubmit, 
-  onShowResults 
-}: NotePreviewProps) {
-=======
 export function NotePreview({ testId, title, subject, initialNotes, highlightText, onClose, onSave }: NotePreviewProps) {
->>>>>>> a78befea
   const [notes, setNotes] = useState(initialNotes);
   const [showWizard, setShowWizard] = useState(false);
   const [showResumeTest, setShowResumeTest] = useState(false);
@@ -71,12 +58,6 @@
       }
     }
   }, [highlightText]);
-
-  const { 
-    hasSavedSession, 
-    getSavedSessionByTestId, 
-    resumeTest 
-  } = useTestSessionStore();
 
   const handleNotesChange = (value: string) => {
     setNotes(value);
