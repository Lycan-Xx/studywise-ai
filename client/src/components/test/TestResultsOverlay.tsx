import { useState } from "react";
import { Button } from "@/components/ui/button";
import { Card, CardContent } from "@/components/ui/card";
import { Tabs, TabsContent, TabsList, TabsTrigger } from "@/components/ui/tabs";
import { Progress } from "@/components/ui/progress";
import { Badge } from "@/components/ui/badge";
import {
  Trophy,
  Clock,
  Target,
  RefreshCw,
  BookOpen,
  ChevronLeft,
  CheckCircle2,
  XCircle,
  AlertCircle,
  ExternalLink
} from "lucide-react";
import { Question } from "@/types";
import { SourcePreviewModal } from "./SourcePreviewModal";
import { useLocation } from "wouter";

interface TestResultsOverlayProps {
  testTitle: string;
  testId: string;
  questions: Question[];
  userAnswers: Record<number, string>;
  correctAnswers: Record<number, string>;
  score: number;
  totalQuestions: number;
  timeSpent?: number; // in seconds
  notes: string;
  onRetake: () => void;
  onRetakeWrong: () => void;
  onViewNotes: () => void;
  onBack: () => void;
  onReturnToLibrary?: () => void; // Optional callback for navigation
}

export function TestResultsOverlay({
  testTitle,
  questions,
  userAnswers,
  correctAnswers,
  score,
  totalQuestions,
  timeSpent,
  notes,
  onRetake,
  onRetakeWrong,
  onViewNotes,
  onBack,
  onReturnToLibrary
}: TestResultsOverlayProps) {
  const [selectedTab, setSelectedTab] = useState("summary");
  const [, setLocation] = useLocation();
  const [notesModalOpen, setNotesModalOpen] = useState(false);
  const [sourceModalOpen, setSourceModalOpen] = useState(false);
  const [selectedQuestion, setSelectedQuestion] = useState<Question | null>(null);
  const [, navigate] = useLocation();

  // Use the passed score prop instead of calculating it
  const percentage = score;
  const correctCount = questions.filter(q => userAnswers[q.id] === q.correctAnswer).length;
  const wrongCount = totalQuestions - correctCount;

  const getScoreColor = (score: number) => {
    if (score >= 80) return "text-green-600";
    if (score >= 60) return "text-yellow-600";
    return "text-red-600";
  };

  const getScoreMessage = (score: number) => {
    if (score >= 90) return "Excellent work! You've mastered this material.";
    if (score >= 80) return "Great job! You have a solid understanding.";
    if (score >= 70) return "Good effort! A few areas could use more study.";
    if (score >= 60) return "Fair performance. Consider reviewing the material.";
    return "Keep studying! This material needs more attention.";
  };

  const formatTime = (seconds: number) => {
    const minutes = Math.floor(seconds / 60);
    const remainingSeconds = seconds % 60;
    if (minutes === 0) return `${remainingSeconds}s`;
    return `${minutes}m ${remainingSeconds}s`;
  };

  const wrongQuestions = questions.filter(q => userAnswers[q.id] !== q.correctAnswer);

  const handleViewSource = (question: Question) => {
    setSelectedQuestion(question);
    setSourceModalOpen(true);
  };

  return (
    <div className="fixed inset-0 z-50 bg-white overflow-y-auto">
      {/* Header */}
      <div className="sticky top-0 z-10 bg-white border-b border-slate-200">
        <div className="flex items-center justify-center p-4 max-w-6xl mx-auto">
          <h1 className="text-xl sm:text-2xl font-bold flex items-center gap-2">
            <Trophy className="w-6 h-6 text-primary" />
            Test Results
          </h1>
        </div>
      </div>

      {/* Content */}
      <div className="max-w-6xl mx-auto p-4 sm:p-6">
        <Tabs value={selectedTab} onValueChange={setSelectedTab} className="w-full">
          <TabsList className="grid w-full grid-cols-3">
            <TabsTrigger value="summary">Summary</TabsTrigger>
            <TabsTrigger value="breakdown">Question Breakdown</TabsTrigger>
            <TabsTrigger value="insights">AI Insights</TabsTrigger>
          </TabsList>

          <TabsContent value="summary" className="space-y-6 mt-6">
            {/* Score Overview */}
            <Card className="border-slate-200">
              <CardContent className="p-6">
                <div className="text-center space-y-4">
                  <div className={`text-6xl font-bold ${getScoreColor(percentage)}`}>
                    {percentage}%
                  </div>
                  <div className="space-y-2">
                    <h3 className="text-xl font-semibold text-slate-900">
                      {getScoreMessage(percentage)}
                    </h3>
                    <div className="flex justify-center items-center gap-6 text-sm text-slate-600">
                      <div className="flex items-center gap-2">
                        <CheckCircle2 className="w-4 h-4 text-green-600" />
                        {correctCount} Correct
                      </div>
                      <div className="flex items-center gap-2">
                        <XCircle className="w-4 h-4 text-red-600" />
                        {wrongCount} Incorrect
                      </div>
                      {timeSpent && (
                        <div className="flex items-center gap-2">
                          <Clock className="w-4 h-4 text-blue-600" />
                          {formatTime(timeSpent)}
                        </div>
                      )}
                    </div>
                  </div>
                </div>
                
                <Progress value={percentage} className="h-3 mt-6" />
              </CardContent>
            </Card>

            {/* Quick Stats */}
            <div className="grid grid-cols-1 md:grid-cols-3 gap-4">
              <Card className="border-slate-200">
                <CardContent className="p-4">
                  <div className="flex items-center gap-3">
                    <Target className="w-8 h-8 text-blue-600" />
                    <div>
                      <p className="text-sm text-slate-600">Accuracy</p>
                      <p className="text-xl font-bold text-slate-900">{percentage}%</p>
                    </div>
                  </div>
                </CardContent>
              </Card>

              <Card className="border-slate-200">
                <CardContent className="p-4">
                  <div className="flex items-center gap-3">
                    <CheckCircle2 className="w-8 h-8 text-green-600" />
                    <div>
                      <p className="text-sm text-slate-600">Correct</p>
                      <p className="text-xl font-bold text-slate-900">{correctCount}/{totalQuestions}</p>
                    </div>
                  </div>
                </CardContent>
              </Card>

            {timeSpent && (
              <Card className="border-slate-200">
                <CardContent className="p-4">
                  <div className="flex items-center gap-3">
                    <Clock className="w-8 h-8 text-purple-600" />
                    <div>
                      <p className="text-sm text-slate-600">Time Spent</p>
                      <p className="text-xl font-bold text-slate-900">{formatTime(timeSpent)}</p>
                    </div>
                  </div>
                </CardContent>
              </Card>
            )}
            </div>
          </TabsContent>

          <TabsContent value="breakdown" className="space-y-4 mt-6">
            <div className="space-y-4 max-h-96 overflow-y-auto">
              {questions.map((question, index) => {
                const userAnswer = userAnswers[question.id];
                const isCorrect = userAnswer === question.correctAnswer;
                
                return (
                  <Card key={question.id} className="border-slate-200">
                    <CardContent className="p-4">
                      <div className="space-y-3">
                        <div className="flex items-start justify-between">
                          <h4 className="font-medium text-slate-900">
                            {index + 1}. {question.question}
                          </h4>
                          <Badge variant={isCorrect ? "default" : "destructive"}>
                            {isCorrect ? "Correct" : "Incorrect"}
                          </Badge>
                        </div>

                        <div className="space-y-2">
                          {question.options.map((option, optionIndex) => (
                            <div
                              key={optionIndex}
                              className={`p-2 rounded-lg border text-sm ${
                                option === question.correctAnswer
                                  ? 'bg-green-50 border-green-200 text-green-800'
                                  : option === userAnswer && !isCorrect
                                  ? 'bg-red-50 border-red-200 text-red-800'
                                  : 'bg-slate-50 border-slate-200 text-slate-700'
                              }`}
                            >
                              <span className="font-medium">
                                {String.fromCharCode(65 + optionIndex)}.
                              </span>{' '}
                              {option}
                              {option === question.correctAnswer && (
                                <span className="ml-2 text-green-600 text-xs">✓ Correct Answer</span>
                              )}
                              {option === userAnswer && !isCorrect && (
                                <span className="ml-2 text-red-600 text-xs">✗ Your Answer</span>
                              )}
                            </div>
                          ))}
                        </div>

                        {question.sourceText && (
                          <div className="mt-3 pt-3 border-t border-slate-200">
                            <Button
                              onClick={() => handleViewSource(question)}
                              variant="ghost"
                              size="sm"
                              className="text-primary hover:text-primary/80 p-0 h-auto font-normal"
                            >
                              <ExternalLink className="w-3 h-3 mr-1" />
                              View source in notes
                            </Button>
                          </div>
                        )}
                      </div>
                    </CardContent>
                  </Card>
                );
              })}
            </div>
          </TabsContent>

          <TabsContent value="insights" className="space-y-4 mt-6">
            <Card className="border-slate-200">
              <CardContent className="p-6">
                <h3 className="font-semibold text-slate-900 mb-4">Performance Analysis</h3>
                <div className="space-y-4">
                  {percentage >= 80 && (
                    <div className="bg-green-50 border border-green-200 rounded-lg p-4">
                      <h4 className="font-medium text-green-800 mb-2">Strengths</h4>
                      <p className="text-green-700">
                        You demonstrate strong comprehension of the material. Your performance indicates solid understanding of key concepts.
                      </p>
                    </div>
                  )}

                  {wrongCount > 0 && (
                    <div className="bg-orange-50 border border-orange-200 rounded-lg p-4">
                      <h4 className="font-medium text-orange-800 mb-2">Areas for Improvement</h4>
                      <p className="text-orange-700">
                        Consider reviewing the material related to the {wrongCount} incorrect answer{wrongCount > 1 ? 's' : ''}. 
                        Focus on understanding the underlying concepts rather than memorization.
                      </p>
                    </div>
                  )}

                  <div className="bg-blue-50 border border-blue-200 rounded-lg p-4">
                    <h4 className="font-medium text-blue-800 mb-2">Recommendations</h4>
                    <ul className="text-blue-700 space-y-1">
                      {percentage < 70 && (
                        <li>• Review your notes thoroughly before taking another test</li>
                      )}
                      {wrongCount > 0 && (
                        <li>• Retake questions you got wrong to reinforce learning</li>
                      )}
                      <li>• Practice with similar questions to build confidence</li>
                      {percentage >= 80 && (
                        <li>• Consider moving to more advanced material or increasing difficulty</li>
                      )}
                    </ul>
                  </div>
                </div>
              </CardContent>
            </Card>
          </TabsContent>
        </Tabs>
      </div>

      {/* Sticky Footer with Action Buttons */}
      <div className="sticky bottom-0 bg-white border-t border-slate-200 p-4">
        <div className="max-w-6xl mx-auto">
          <div className="flex justify-between">
            <Button
              onClick={() => {
<<<<<<< HEAD
                // Use callback if provided, otherwise use client-side navigation
                if (onReturnToLibrary) {
                  onReturnToLibrary();
                } else {
                  // Fallback to client-side navigation
                  navigate('/library');
                }
=======
                // Use client-side navigation to avoid page refresh
                setLocation('/library');
                onBack();
>>>>>>> 3e4eefe1
              }}
              variant="outline"
              size="lg"
              className="border-2 px-6 py-3 border-black text-slate-700 hover:border-slate-300 hover:bg-slate-50"
            >
              Return to Library
            </Button>
            <Button
              onClick={onRetake}
              size="lg"
              className="px-8 py-3 bg-slate-900 hover:bg-slate-800 text-white flex items-center gap-2"
            >
              <RefreshCw className="w-4 h-4" />
              Retake Full Test
            </Button>
          </div>
        </div>
      </div>

      {/* Notes Preview Modal */}
      <SourcePreviewModal
        isOpen={notesModalOpen}
        onClose={() => setNotesModalOpen(false)}
        notes={notes}
        sourceText={undefined}
        sourceOffset={undefined}
        sourceLength={undefined}
        questionText={`Course Notes: ${testTitle}`}
      />

      {/* Source Preview Modal */}
      {selectedQuestion && (
        <SourcePreviewModal
          isOpen={sourceModalOpen}
          onClose={() => {
            setSourceModalOpen(false);
            setSelectedQuestion(null);
          }}
          notes={notes}
          sourceText={selectedQuestion.sourceText}
          sourceOffset={selectedQuestion.sourceOffset}
          sourceLength={selectedQuestion.sourceLength}
          questionText={selectedQuestion.question}
        />
      )}
    </div>
  );
}<|MERGE_RESOLUTION|>--- conflicted
+++ resolved
@@ -308,19 +308,9 @@
           <div className="flex justify-between">
             <Button
               onClick={() => {
-<<<<<<< HEAD
-                // Use callback if provided, otherwise use client-side navigation
-                if (onReturnToLibrary) {
-                  onReturnToLibrary();
-                } else {
-                  // Fallback to client-side navigation
-                  navigate('/library');
-                }
-=======
                 // Use client-side navigation to avoid page refresh
                 setLocation('/library');
                 onBack();
->>>>>>> 3e4eefe1
               }}
               variant="outline"
               size="lg"
